--- conflicted
+++ resolved
@@ -86,18 +86,6 @@
 					// skip quietly: user just confirmed
 					return nil
 				}
-<<<<<<< HEAD
-				err = executeTemplate(r, w)
-				if err != nil {
-					log.Printf("Failed to re-write %s to %s: %s", scannedPath, outputPath, err.Error())
-				}
-
-				err = markFileReadOnly(outputPath)
-				if err != nil {
-					log.Printf("Failed to mark output path read only: %s", err.Error())
-				}
-
-=======
 				log.Printf("Failed to create file %s: %s ... skipping", nicePath(outputPath), err.Error())
 				return nil
 			}
@@ -110,7 +98,11 @@
 			}
 			if err != nil {
 				log.Printf("Failed to re-write %s to %s:\n    %s\n", nicePath(scannedPath), nicePath(outputPath), err.Error())
->>>>>>> 71bf98ff
+			}
+
+			err = markFileReadOnly(outputPath)
+			if err != nil {
+				log.Printf("Failed to mark output path read only: %s", err.Error())
 			}
 		}
 		return nil
@@ -242,6 +234,7 @@
 }
 
 func createOutputFile(outputPath string) (io.Writer, error) {
+	os.Remove(outputPath)
 	dir := path.Dir(outputPath)
 	err := os.MkdirAll(dir, os.ModePerm)
 	if err != nil {
@@ -258,22 +251,12 @@
 
 	if !flags.shouldPromptBeforeWrite() {
 		// no interactive, just try to create
-<<<<<<< HEAD
-		os.Remove(outputPath)
-		return os.Create(outputPath)
-=======
 		return createOutputFile(outputPath)
->>>>>>> 71bf98ff
 	}
 
 	if _, err := os.Stat(outputPath); err != nil {
 		// interactive but does not exist
-<<<<<<< HEAD
-		os.Remove(outputPath)
-		return os.Create(outputPath)
-=======
 		return createOutputFile(outputPath)
->>>>>>> 71bf98ff
 
 	} else {
 		// interactive / exists : prompt first
@@ -282,12 +265,7 @@
 		text, _ := reader.ReadString('\n')
 		text = strings.TrimSpace(text)
 		if strings.EqualFold(text, "y") || strings.EqualFold(text, "yes") {
-<<<<<<< HEAD
-			os.Remove(outputPath)
-			return os.Create(outputPath)
-=======
 			return createOutputFile(outputPath)
->>>>>>> 71bf98ff
 		} else {
 			return nil, skipReplace
 		}
